version: "3"

tasks:
  default:
    desc: Display available commands
    cmds:
      - task --list-all
    silent: true

  # Setup commands
  setup:
    desc: Complete first-time setup (network, build, start, run migrations, show info)
    cmds:
      - echo ">> Starting Iris setup process..."
      - task: network:create
      - task: build
      - task: start
<<<<<<< HEAD
=======
      - echo ">> Waiting for database to be ready..."
      - sleep 10
      - task: db:migrate:apply
      - echo ""
      - echo ">> Setup complete! Iris is now running."
>>>>>>> 04338fcb
      - echo ">> API available at http://localhost:8083/docs"
      - echo ">> Database connection localhost:3311 (user/password)"

  setup-hooks:
    desc: Set up Git hooks without local dependencies
    cmds:
      - mkdir -p .git/hooks
      - cp scripts/pre-commit.sh .git/hooks/pre-commit
      - chmod +x .git/hooks/pre-commit
      - echo "✅ Git hooks installed successfully! No pip install needed."

  # Network commands
  network:create:
    desc: Create the external network if it does not exist
    cmds:
      - docker network inspect sleeved-network || docker network create sleeved-network

  network:info:
    desc: Display network information
    cmds:
      - docker network ls
      - docker network inspect sleeved-network

  network:remove:
    desc: Remove the external network
    cmds:
      - docker network rm sleeved-network

  # Application commands
  build:
    desc: Build the Docker containers
    cmds:
      - docker compose build

  start:
    desc: Start the application
    cmds:
      - docker compose up
<<<<<<< HEAD
=======

  start:standalone:
    desc: Start the application
    cmds:
      - docker compose up -d
>>>>>>> 04338fcb

  stop:
    desc: Stop the application
    cmds:
      - docker compose down

  logs:
    desc: View logs
    cmds:
      - docker compose logs -f

  lint:
    desc: Run linting checks
    cmds:
      - docker compose exec api flake8 .

  format:
    desc: Format the code with black
    cmds:
      - docker compose exec api black .

  test:
    desc: Run tests (can specify test path as parameter)
    cmds:
      - docker compose exec api pytest -s {{.CLI_ARGS}}

  shell:
    desc: Open a shell in the API container
    cmds:
      - docker compose exec api bash

  restart:
    desc: Restart the application
    cmds:
      - task: stop
      - task: start
      - task: logs

  rebuild:
    desc: Rebuild and restart
    cmds:
      - task: stop
      - task: build
      - task: start
      - task: logs

<<<<<<< HEAD
=======
  # Application commands
>>>>>>> 04338fcb
  db:migrate:generate:
    desc: Generate migration script based on model changes (e.g., task db:migrate:generate -- "create card hash table")
    cmds:
      - docker compose exec api alembic revision --autogenerate -m "{{.CLI_ARGS}}"

  db:migrate:apply:
    desc: Apply all pending migrations
    cmds:
      - docker compose exec api alembic upgrade head

  db:migrate:revert:
    desc: Rollback the last migration
    cmds:
      - docker compose exec api alembic downgrade -1

  db:migrate:history:
    desc: Show migration history
    cmds:
      - docker compose exec api alembic history --verbose

  db:migrate:current:
    desc: Show current migration revision
    cmds:
      - docker compose exec api alembic current

  db:shell:
    desc: Open a MySQL shell
    cmds:
      - docker compose exec mysql mysql -u user -ppassword iris_db

  db:import-cards:
    desc: Import sample card hashes into database
    cmds:
      - echo ">> Importing card hashes from sample data..."
      - docker-compose exec api python -m scripts.card_importer.import_cards<|MERGE_RESOLUTION|>--- conflicted
+++ resolved
@@ -15,14 +15,6 @@
       - task: network:create
       - task: build
       - task: start
-<<<<<<< HEAD
-=======
-      - echo ">> Waiting for database to be ready..."
-      - sleep 10
-      - task: db:migrate:apply
-      - echo ""
-      - echo ">> Setup complete! Iris is now running."
->>>>>>> 04338fcb
       - echo ">> API available at http://localhost:8083/docs"
       - echo ">> Database connection localhost:3311 (user/password)"
 
@@ -61,14 +53,16 @@
     desc: Start the application
     cmds:
       - docker compose up
-<<<<<<< HEAD
-=======
 
   start:standalone:
     desc: Start the application
     cmds:
       - docker compose up -d
->>>>>>> 04338fcb
+
+  start:standalone:
+    desc: Start the application
+    cmds:
+      - docker compose up
 
   stop:
     desc: Stop the application
@@ -115,10 +109,7 @@
       - task: start
       - task: logs
 
-<<<<<<< HEAD
-=======
-  # Application commands
->>>>>>> 04338fcb
+  # Database commands
   db:migrate:generate:
     desc: Generate migration script based on model changes (e.g., task db:migrate:generate -- "create card hash table")
     cmds:
