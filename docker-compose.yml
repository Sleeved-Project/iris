--- conflicted
+++ resolved
@@ -1,8 +1,3 @@
-<<<<<<< HEAD
-=======
-version: "3"
-
->>>>>>> 04338fcb
 services:
   api:
     build: .
@@ -29,16 +24,12 @@
     ports:
       - "3311:3306"
     volumes:
-<<<<<<< HEAD
       - db_data:/var/lib/mysql
       - ./iris_db_dump.sql:/docker-entrypoint-initdb.d/iris_db_dump.sql
     healthcheck:
       test: ["CMD", "mysqladmin", "ping", "-h", "localhost"]
       timeout: 20s
       retries: 10
-=======
-      - mysql_data:/var/lib/mysql
->>>>>>> 04338fcb
     networks:
       - default
 
